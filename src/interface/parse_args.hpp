--- conflicted
+++ resolved
@@ -85,8 +85,7 @@
     args::Flag drop_low_map_pct_identity(mapping_opts, "K", "drop mappings with estimated identity below --map-pct-id=%", {'K', "drop-low-map-id"});
     args::Flag no_filter(mapping_opts, "MODE", "disable mapping filtering", {'f', "no-filter"});
     args::ValueFlag<double> map_sparsification(mapping_opts, "FACTOR", "keep this fraction of mappings", {'x', "sparsify-mappings"});
-<<<<<<< HEAD
-    args::Flag no_merge(mapping_opts, "no-merge", "don't merge consecutive segment-level mappings (NOT FULLY IMPLEMENTED)", {'M', "no-merge"});
+    args::Flag no_merge(mapping_opts, "no-merge", "don't merge consecutive segment-level mappings", {'M', "no-merge"});
     //args::ValueFlag<int64_t> window_size(mapping_opts, "N", "window size for sketching. If 0, it computes the best window size automatically [default: 0, minimum -k]", {'w', "window-size"});
     //args::Flag window_minimizers(mapping_opts, "", "Use window minimizers rather than world minimizers", {'U', "window-minimizers"});
     args::ValueFlag<int64_t> sketchSize(mapping_opts, "N", "Number of sketch elements [default 25]", {'J', "sketch-size"});
@@ -96,13 +95,6 @@
     args::ValueFlag<float> map_ani_threshold(mapping_opts, "%", "ANI difference threshold for hypergeometric filtering [default: 0.0]", {'T', "hgf-ani-thresh"});
     args::ValueFlag<float> map_ani_threshold_conf(mapping_opts, "%", "Confidence for ANI difference threshold for hypergeometric filtering [default: 0.999]", {'C', "hgf-ani-thresh-conf"});
     //args::ValueFlag<std::string> spaced_seed_params(mapping_opts, "spaced-seeds", "Params to generate spaced seeds <weight_of_seed> <number_of_seeds> <similarity> <region_length> e.g \"10 5 0.75 20\"", {'e', "spaced-seeds"});
-=======
-    args::ValueFlag<int64_t> window_size(mapping_opts, "N", "window size for sketching. If 0, it computes the best window size automatically [default: 0, minimum -k]", {'w', "window-size"});
-    args::Flag window_minimizers(mapping_opts, "", "Use window minimizers rather than world minimizers", {'U', "window-minimizers"});
-    //args::ValueFlag<std::string> path_high_frequency_kmers(mapping_opts, "FILE", " input file containing list of high frequency kmers", {'H', "high-freq-kmers"});
-    args::ValueFlag<std::string> spaced_seed_params(mapping_opts, "spaced-seeds", "Params to generate spaced seeds <weight_of_seed> <number_of_seeds> <similarity> <region_length> e.g \"10 5 0.75 20\"", {'e', "spaced-seeds"});
-    args::Flag no_merge(mapping_opts, "no-merge", "don't merge consecutive segment-level mappings (NOT FULLY IMPLEMENTED)", {'M', "no-merge"});
->>>>>>> 2aaba270
 
     args::Group alignment_opts(parser, "[ Alignment Options ]");
     args::ValueFlag<std::string> align_input_paf(alignment_opts, "FILE", "derive precise alignments for this input PAF", {'i', "input-paf"});
