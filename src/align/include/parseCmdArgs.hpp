/**
 * @file    parseCmdArgs.hpp
 * @brief   Functionality related to aligning mashmap mappings
 * @author  Chirag Jain <cjain7@gatech.edu>
 */

#ifndef PARSE_CMD_ALIGN_HPP 
#define PARSE_CMD_ALIGN_HPP

#include <iostream>
#include <string>
#include <fstream>

//Own includes
#include "align/include/align_parameters.hpp"
#include "map/include/parseCmdArgs.hpp"

//External includes
#include "common/argvparser.hpp"

namespace align
{
  /**
   * @brief           Initialize the command line argument parser 
   * @param[out] cmd  command line parser object
   */
  void initCmdParser(CommandLineProcessing::ArgvParser &cmd)
  {
    cmd.setIntroductoryDescription("-----------------\n\
Post process mashmap output to compute alignments for obtaining SAM output.\n\
Provide same reference, query files that were used for obtaining mashmap mapping boundaries.\n\
-----------------\n\
Example usage: \n\
$ mashmap-align -s ref.fa -q seq.fq --mappingFile mashmap.out --pi 80 [OPTIONS]");

    cmd.setHelpOption("h", "help", "Print this help page");

    cmd.defineOption("subject", "an input reference file (fasta/fastq)[.gz]", ArgvParser::OptionRequiresValue);
    cmd.defineOptionAlternative("subject","s");

    cmd.defineOption("subjectList", "a file containing list of reference files, one per line", ArgvParser::OptionRequiresValue);
    cmd.defineOptionAlternative("subjectList","sl");

    cmd.defineOption("query", "an input query file (fasta/fastq)[.gz]", ArgvParser::OptionRequiresValue);
    cmd.defineOptionAlternative("query","q");

    cmd.defineOption("queryList", "a file containing list of query files, one per line", ArgvParser::OptionRequiresValue);
    cmd.defineOptionAlternative("queryList","ql");

    cmd.defineOption("mappingFile", "mashmap file containing mapping information", ArgvParser::OptionRequiresValue | ArgvParser::OptionRequired);

    cmd.defineOption("perc_identity", "edlib threshold for alignment identity [0-100]", ArgvParser::OptionRequiresValue | ArgvParser::OptionRequired);
    cmd.defineOptionAlternative("perc_identity","pi");

    cmd.defineOption("bandwidth", "edlib maximum bandwidth [default: 0 / maximum computed from perc_identity]", ArgvParser::OptionRequiresValue);
    cmd.defineOptionAlternative("bandwidth","b");

    cmd.defineOption("threads", "count of threads for parallel execution [default : 1]", ArgvParser::OptionRequiresValue);
    cmd.defineOptionAlternative("threads","t");

    cmd.defineOption("output", "output file name [default : mashmap.out.paf]", ArgvParser::OptionRequiresValue);
    cmd.defineOptionAlternative("output","o");
  }

  /**
   * @brief                   Print the parsed cmd line options
   * @param[in]  parameters   parameters parsed from command line
   */
  void printCmdOptions(align::Parameters &parameters)
  {
<<<<<<< HEAD
    std::cerr << "[edyeet::align] Reference = " << parameters.refSequences << std::endl;
    std::cerr << "[edyeet::align] Query = " << parameters.querySequences << std::endl;
    std::cerr << "[edyeet::align] Mapping file = " << parameters.mashmapPafFile << std::endl;
    std::cerr << "[edyeet::align] Edlib identity cut-off = " << parameters.percentageIdentity << "\%" << std::endl;
    std::cerr << "[edyeet::align] Alignment output file = " << parameters.pafOutputFile << std::endl;
=======
    std::cout << ">>>>>>>>>>>>>>>>>>" << std::endl;
    std::cout << "Reference = " << parameters.refSequences << std::endl;
    std::cout << "Query = " << parameters.querySequences << std::endl;
    std::cout << "Mapping file = " << parameters.mashmapPafFile << std::endl;
    std::cout << "Edlib identity cut-off = " << parameters.percentageIdentity << "\%" << std::endl;
    std::cout << "Edlib bandwidth cut-off = " << parameters.bandwidth << std::endl;
    std::cout << "Alignment output file = " << parameters.samOutputFile << std::endl;
    std::cout << ">>>>>>>>>>>>>>>>>>" << std::endl;
>>>>>>> ea584d75
  }

  /**
   * @brief                   Parse the cmd line options
   * @param[in]   cmd
   * @param[out]  parameters  alignment parameters are saved here
   */
  void parseandSave(int argc, char** argv, 
      CommandLineProcessing::ArgvParser &cmd, 
      align::Parameters &parameters)
  {
    int result = cmd.parse(argc, argv);

    //Make sure we get the right command line args
    if (result != ArgvParser::NoParserError)
    {
      std::cerr << cmd.parseErrorDescription(result) << std::endl;
      exit(1);
    }
    else if (!cmd.foundOption("subject") && !cmd.foundOption("subjectList"))
    {
      std::cerr << "ERROR, align::parseandSave, Provide reference file(s)\n\
        This input should be same as used for generating mashmap mapping output" << std::endl;
      exit(1);
    }
    else if (!cmd.foundOption("query") && !cmd.foundOption("queryList"))
    {
      std::cerr << "ERROR, align::parseandSave, Provide query file(s)\n\
        This input should be same as used for generating mashmap mapping output" << std::endl;
      exit(1);
    }

    std::stringstream str;

    //Parse reference files
    if(cmd.foundOption("subject"))
    {
      std::string ref;

      str << cmd.optionValue("subject");
      str >> ref;

      parameters.refSequences.push_back(ref);
    }
    else //list of files
    {
      std::string listFile;

      str << cmd.optionValue("subjectList");
      str >> listFile;

      skch::parseFileList(listFile, parameters.refSequences);
    }

    str.clear();

    //Parse query files
    if(cmd.foundOption("query"))
    {
      std::string query;

      str << cmd.optionValue("query");
      str >> query;

      parameters.querySequences.push_back(query);
    }
    else //list of files
    {
      std::string listFile;

      str << cmd.optionValue("queryList");
      str >> listFile;

      skch::parseFileList(listFile, parameters.querySequences);
    }

    str.clear();

    str << cmd.optionValue("mappingFile");
    str >> parameters.mashmapPafFile;

    str.clear();

    str << cmd.optionValue("perc_identity");
    str >> parameters.percentageIdentity;

    str.clear();

    if(cmd.foundOption("threads"))
    {
      str << cmd.optionValue("threads");
      str >> parameters.threads;
    }
    else
      parameters.threads = 1;

    if(cmd.foundOption("bandwidth"))
    {
      str << cmd.optionValue("bandwidth");
      str >> parameters.bandwidth;
    }
    else
      parameters.bandwidth = 0;

    str.clear();

    if(cmd.foundOption("output"))
    {
      str << cmd.optionValue("output");
      str >> parameters.pafOutputFile;
      str.clear();
    }
    else
      parameters.pafOutputFile = "mashmap.out.paf";

    str.clear();

    printCmdOptions(parameters);

    //Check if files are valid
    skch::validateInputFile(parameters.mashmapPafFile);
    skch::validateInputFiles(parameters.querySequences, parameters.refSequences);
  }
}

#endif<|MERGE_RESOLUTION|>--- conflicted
+++ resolved
@@ -68,22 +68,11 @@
    */
   void printCmdOptions(align::Parameters &parameters)
   {
-<<<<<<< HEAD
     std::cerr << "[edyeet::align] Reference = " << parameters.refSequences << std::endl;
     std::cerr << "[edyeet::align] Query = " << parameters.querySequences << std::endl;
     std::cerr << "[edyeet::align] Mapping file = " << parameters.mashmapPafFile << std::endl;
     std::cerr << "[edyeet::align] Edlib identity cut-off = " << parameters.percentageIdentity << "\%" << std::endl;
     std::cerr << "[edyeet::align] Alignment output file = " << parameters.pafOutputFile << std::endl;
-=======
-    std::cout << ">>>>>>>>>>>>>>>>>>" << std::endl;
-    std::cout << "Reference = " << parameters.refSequences << std::endl;
-    std::cout << "Query = " << parameters.querySequences << std::endl;
-    std::cout << "Mapping file = " << parameters.mashmapPafFile << std::endl;
-    std::cout << "Edlib identity cut-off = " << parameters.percentageIdentity << "\%" << std::endl;
-    std::cout << "Edlib bandwidth cut-off = " << parameters.bandwidth << std::endl;
-    std::cout << "Alignment output file = " << parameters.samOutputFile << std::endl;
-    std::cout << ">>>>>>>>>>>>>>>>>>" << std::endl;
->>>>>>> ea584d75
   }
 
   /**
