/**
 * @file    align_parameters.hpp
 * @author  Chirag Jain <cjain7@gatech.edu>
 */

#ifndef ALIGN_PARAMETERS_HPP 
#define ALIGN_PARAMETERS_HPP

#include <vector>

namespace align {
  /**
   * @brief   parameters for generating mashmap alignments
   */
<<<<<<< HEAD
struct Parameters {
    int threads;                                  //execution thread count
    //float percentageIdentity;                     //user defined threshold for good similarity
    float min_identity;                           // drop alignments below this identity threshold
    int wf_min;                                   // minimum wavefront length to trigger WF_reduce wavefront pruning
    int wf_diff;                                  // max distance threshold that a wavefront may lag behind the best wavefront and not be removed
    bool exact_wfa;                               // use exact WFA, avoiding adaptive wavefront reduction

    std::vector<std::string> refSequences;        //reference sequence(s)
    std::vector<std::string> querySequences;      //query sequence(s)
    std::string mashmapPafFile;                   //mashmap paf mapping file
    std::string pafOutputFile;                    //sam output file name
=======

struct Parameters {
    int threads;                                      //execution thread count
    float percentageIdentity;                         //user defined threshold for good similarity
    int wflambda_segment_length;                      //segment length for wflambda
    int wflambda_min_wavefront_length;                //wavefront length to trigger reduction (how wide should it be)
    int wflambda_max_distance_threshold;              //maximum distance (in WFA diagonals) that a wavefront can fall behind the furthest
    std::vector<std::string> refSequences;            //reference sequence(s)
    std::vector<std::string> querySequences;          //query sequence(s)
    std::string mashmapPafFile;                       //mashmap paf mapping file
    std::string pafOutputFile;                        //sam output file name
>>>>>>> 5e1f752d
};

}

#endif<|MERGE_RESOLUTION|>--- conflicted
+++ resolved
@@ -12,7 +12,7 @@
   /**
    * @brief   parameters for generating mashmap alignments
    */
-<<<<<<< HEAD
+
 struct Parameters {
     int threads;                                  //execution thread count
     //float percentageIdentity;                     //user defined threshold for good similarity
@@ -20,24 +20,14 @@
     int wf_min;                                   // minimum wavefront length to trigger WF_reduce wavefront pruning
     int wf_diff;                                  // max distance threshold that a wavefront may lag behind the best wavefront and not be removed
     bool exact_wfa;                               // use exact WFA, avoiding adaptive wavefront reduction
+    int wflambda_segment_length;                      //segment length for wflambda
+    int wflambda_min_wavefront_length;                //wavefront length to trigger reduction (how wide should it be)
+    int wflambda_max_distance_threshold;              //maximum distance (in WFA diagonals) that a wavefront can fall behind the furthest
 
     std::vector<std::string> refSequences;        //reference sequence(s)
     std::vector<std::string> querySequences;      //query sequence(s)
     std::string mashmapPafFile;                   //mashmap paf mapping file
     std::string pafOutputFile;                    //sam output file name
-=======
-
-struct Parameters {
-    int threads;                                      //execution thread count
-    float percentageIdentity;                         //user defined threshold for good similarity
-    int wflambda_segment_length;                      //segment length for wflambda
-    int wflambda_min_wavefront_length;                //wavefront length to trigger reduction (how wide should it be)
-    int wflambda_max_distance_threshold;              //maximum distance (in WFA diagonals) that a wavefront can fall behind the furthest
-    std::vector<std::string> refSequences;            //reference sequence(s)
-    std::vector<std::string> querySequences;          //query sequence(s)
-    std::string mashmapPafFile;                       //mashmap paf mapping file
-    std::string pafOutputFile;                        //sam output file name
->>>>>>> 5e1f752d
 };
 
 }
