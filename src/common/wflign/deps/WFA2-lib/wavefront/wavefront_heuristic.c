--- conflicted
+++ resolved
@@ -541,11 +541,7 @@
     wavefront_heuristic_banded_adaptive(wf_aligner,mwavefront);
   }
   // Check wavefront length
-<<<<<<< HEAD
-  if (lo_base == mwavefront->lo && hi_base == mwavefront->hi) return; // No wavefronts pruned
-=======
   if (lo_base == mwavefront->lo && hi_base == mwavefront->hi) return false; // No wavefronts pruned
->>>>>>> 36b875ee
   if (mwavefront->lo > mwavefront->hi) mwavefront->null = true;
   // DEBUG
   // const int wf_length_base = hi_base-lo_base+1;
