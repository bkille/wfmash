--- conflicted
+++ resolved
@@ -140,30 +140,17 @@
    */
   void printCmdOptions(skch::Parameters &parameters)
   {
-<<<<<<< HEAD
     std::cerr << "[wfmash::map] Reference = " << parameters.refSequences << std::endl;
     std::cerr << "[wfmash::map] Query = " << parameters.querySequences << std::endl;
     std::cerr << "[wfmash::map] Kmer size = " << parameters.kmerSize << std::endl;
     std::cerr << "[wfmash::map] Window size = " << parameters.windowSize << std::endl;
     std::cerr << "[wfmash::map] Segment length = " << parameters.segLength << (parameters.split ? " (read split allowed)": " (read split disabled)") << std::endl;
+    std::cerr << "[wfmash::map] Block length min = " << parameters.block_length_min << std::endl;
     std::cerr << "[wfmash::map] Alphabet = " << (parameters.alphabetSize == 4 ? "DNA" : "AA") << std::endl;
     std::cerr << "[wfmash::map] Percentage identity threshold = " << parameters.percentageIdentity << "\%" << std::endl;
     std::cerr << "[wfmash::map] Mapping output file = " << parameters.outFileName << std::endl;
     std::cerr << "[wfmash::map] Filter mode = " << parameters.filterMode << " (1 = map, 2 = one-to-one, 3 = none)" << std::endl;
     std::cerr << "[wfmash::map] Execution threads  = " << parameters.threads << std::endl;
-=======
-    std::cerr << "[edyeet::map] Reference = " << parameters.refSequences << std::endl;
-    std::cerr << "[edyeet::map] Query = " << parameters.querySequences << std::endl;
-    std::cerr << "[edyeet::map] Kmer size = " << parameters.kmerSize << std::endl;
-    std::cerr << "[edyeet::map] Window size = " << parameters.windowSize << std::endl;
-    std::cerr << "[edyeet::map] Segment length = " << parameters.segLength << (parameters.split ? " (read split allowed)": " (read split disabled)") << std::endl;
-    std::cerr << "[edyeet::map] Block length min = " << parameters.block_length_min << std::endl;
-    std::cerr << "[edyeet::map] Alphabet = " << (parameters.alphabetSize == 4 ? "DNA" : "AA") << std::endl;
-    std::cerr << "[edyeet::map] Percentage identity threshold = " << parameters.percentageIdentity << "\%" << std::endl;
-    std::cerr << "[edyeet::map] Mapping output file = " << parameters.outFileName << std::endl;
-    std::cerr << "[edyeet::map] Filter mode = " << parameters.filterMode << " (1 = map, 2 = one-to-one, 3 = none)" << std::endl;
-    std::cerr << "[edyeet::map] Execution threads  = " << parameters.threads << std::endl;
->>>>>>> 5e1f752d
   }
 
   /**
